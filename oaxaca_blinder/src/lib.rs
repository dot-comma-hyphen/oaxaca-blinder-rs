//! A Rust implementation of the Oaxaca-Blinder decomposition method.
//!
//! This library provides tools to decompose the mean difference in an outcome
//! variable between two groups into an "explained" part (due to differences
//! in observable characteristics) and an "unexplained" part (due to differences
//! in the returns to those characteristics).
//!
//! Currently, the library supports numerical predictors and calculates standard
//! errors using bootstrapping.
//!
//! # Example
//!
//! ```ignore
//! use polars::prelude::*;
//! use oaxaca_blinder::OaxacaBuilder;
//!
//! fn main() -> Result<(), Box<dyn std::error::Error>> {
//!     let df = df!(
//!         "wage" => &[10.0, 12.0, 11.0, 13.0, 15.0, 20.0, 22.0, 21.0, 23.0, 25.0],
//!         "education" => &[12.0, 16.0, 14.0, 16.0, 18.0, 12.0, 16.0, 14.0, 16.0, 18.0],
//!         "gender" => &["F", "F", "F", "F", "F", "M", "M", "M", "M", "M"]
//!     )?;
//!
//!     let results = OaxacaBuilder::new(df, "wage", "gender", "F")
//!         .predictors(&["education"])
//!         .run()?;
//!
//!     results.summary();
//!     Ok(())
//! }
//! ```
//!
//! ### Quantile Regression Decomposition
//!
//! ```ignore
//! use polars::prelude::*;
//! use oaxaca_blinder::QuantileDecompositionBuilder;
//!
//! fn main() -> Result<(), Box<dyn std::error::Error>> {
//!     let df = df!(
//!         "wage" => &[10.0, 12.0, 11.0, 13.0, 15.0, 20.0, 22.0, 21.0, 23.0, 25.0, 9.0, 18.0],
//!         "education" => &[12.0, 16.0, 14.0, 16.0, 18.0, 12.0, 16.0, 14.0, 16.0, 18.0, 10.0, 20.0],
//!         "gender" => &["F", "F", "F", "F", "F", "F", "M", "M", "M", "M", "M", "M"]
//!     )?;
//!
//!     let results = QuantileDecompositionBuilder::new(df, "wage", "gender", "F")
//!         .predictors(&["education"])
//!         .quantiles(&[0.25, 0.5, 0.75])
//!         .run()?;
//!
//!     results.summary();
//!     Ok(())
//! }
//! ```

use comfy_table::{Cell, Table};
use getset::Getters;
use nalgebra::{DMatrix, DVector};
use polars::prelude::*;
use serde::Serialize;
use std::collections::HashMap;
use std::fmt;

mod decomposition;
mod inference;
mod math;

pub use crate::decomposition::ReferenceCoefficients;
use crate::decomposition::{
    detailed_decomposition, three_fold_decomposition, two_fold_decomposition, BudgetAdjustment,
    DetailedComponent, ThreeFoldDecomposition, TwoFoldDecomposition,
};
use crate::inference::bootstrap_stats;
use crate::math::normalization::normalize_categorical_coefficients;
use crate::math::ols::ols;
pub mod quantile_decomposition;
use crate::math::rif::calculate_rif;
pub use crate::quantile_decomposition::QuantileDecompositionBuilder;
pub mod jmp;
pub use crate::jmp::decompose_changes;
pub mod dfl;
pub use crate::dfl::run_dfl;
pub mod formula;
pub mod heckman;
use crate::formula::Formula;
pub use crate::heckman::heckman_two_step;
pub mod akm;
pub use crate::akm::{AkmBuilder, AkmResult};
pub mod matching;
pub use crate::matching::engine::MatchingEngine;

#[cfg(feature = "python")]
pub mod python;

/// Error type for the `oaxaca_blinder` library.
#[derive(Debug)]
pub enum OaxacaError {
    /// Wraps a `PolarsError`.
    PolarsError(PolarsError),
    /// Occurs when a specified column name does not exist in the DataFrame.
    ColumnNotFound(String),
    /// Occurs when the grouping variable does not contain exactly two unique, non-null groups.
    InvalidGroupVariable(String),
    /// Occurs when there is an issue with linear algebra operations, such as a singular matrix.
    NalgebraError(String),
    /// Occurs when there is an issue with a diagnostic calculation.
    DiagnosticError(String),
}

impl From<PolarsError> for OaxacaError {
    fn from(err: PolarsError) -> Self {
        OaxacaError::PolarsError(err)
    }
}

impl fmt::Display for OaxacaError {
    fn fmt(&self, f: &mut fmt::Formatter) -> fmt::Result {
        match self {
            OaxacaError::PolarsError(e) => write!(f, "Polars error: {}", e),
            OaxacaError::ColumnNotFound(s) => write!(f, "Column not found: {}", s),
            OaxacaError::InvalidGroupVariable(s) => write!(f, "Invalid group variable: {}", s),
            OaxacaError::NalgebraError(s) => write!(f, "Nalgebra error: {}", s),
            OaxacaError::DiagnosticError(s) => write!(f, "Diagnostic error: {}", s),
        }
    }
}

impl std::error::Error for OaxacaError {}

/// The main entry point for configuring and running an Oaxaca-Blinder decomposition.
///
/// This struct is created using a builder pattern.
#[derive(Debug, Clone)]
pub struct OaxacaBuilder {
    dataframe: DataFrame,
    outcome: String,
    predictors: Vec<String>,
    categorical_predictors: Vec<String>,
    group: String,
    reference_group: String,
    bootstrap_reps: usize,
    reference_coeffs: ReferenceCoefficients,
    normalization_vars: Vec<String>,
    weights_col: Option<String>,
    selection_outcome: Option<String>,
    selection_predictors: Vec<String>,
}

#[derive(Clone)]
struct SinglePassResult {
    three_fold: ThreeFoldDecomposition,
    two_fold: TwoFoldDecomposition,
    detailed_explained: Vec<DetailedComponent>,
    detailed_unexplained: Vec<DetailedComponent>,
    total_gap: f64,
    residuals_a: DVector<f64>,
    residuals_b: DVector<f64>,
    xa_mean: DVector<f64>,
    xb_mean: DVector<f64>,
    beta_star: DVector<f64>,
}

struct EstimationResult {
    beta_a: DVector<f64>,
    beta_b: DVector<f64>,
    xa_mean: DVector<f64>,
    xb_mean: DVector<f64>,
    predictor_names: Vec<String>,
    residuals_a: DVector<f64>,
    residuals_b: DVector<f64>,
    base_coeffs_a: HashMap<String, f64>,
    base_coeffs_b: HashMap<String, f64>,
}

struct EstimationContext<'a> {
    df_a: &'a DataFrame,
    df_b: &'a DataFrame,
    x_a: &'a DMatrix<f64>,
    y_a: &'a DVector<f64>,
    w_a: &'a Option<DVector<f64>>,
    x_b: &'a DMatrix<f64>,
    y_b: &'a DVector<f64>,
    w_b: &'a Option<DVector<f64>>,
    predictor_names: &'a [String],
    category_counts: &'a HashMap<String, usize>,
}

trait Estimator {
    fn estimate(&self, ctx: &EstimationContext) -> Result<EstimationResult, OaxacaError>;
}

struct OlsEstimator {
    normalization_vars: Vec<String>,
}

impl Estimator for OlsEstimator {
    fn estimate(&self, ctx: &EstimationContext) -> Result<EstimationResult, OaxacaError> {
        let mut ols_a = ols(ctx.y_a, ctx.x_a, ctx.w_a.as_ref())?;
        let mut ols_b = ols(ctx.y_b, ctx.x_b, ctx.w_b.as_ref())?;

        let calculate_mean = |x: &DMatrix<f64>, w: &Option<DVector<f64>>| -> DVector<f64> {
            if let Some(weights) = w {
                let total_weight = weights.sum();
                let mut means = DVector::zeros(x.ncols());
                for j in 0..x.ncols() {
                    let col = x.column(j);
                    means[j] = col.dot(weights) / total_weight;
                }
                means
            } else {
                x.row_mean().transpose()
            }
        };

        let xa_mean = calculate_mean(ctx.x_a, ctx.w_a);
        let xb_mean = calculate_mean(ctx.x_b, ctx.w_b);

        let mut base_coeffs_a = HashMap::new();
        let mut base_coeffs_b = HashMap::new();

        if !self.normalization_vars.is_empty() {
            base_coeffs_a = normalize_categorical_coefficients(
                &mut ols_a,
                ctx.predictor_names,
                &self.normalization_vars,
                &xa_mean,
                ctx.category_counts,
            );
            base_coeffs_b = normalize_categorical_coefficients(
                &mut ols_b,
                ctx.predictor_names,
                &self.normalization_vars,
                &xb_mean,
                ctx.category_counts,
            );
        }

        Ok(EstimationResult {
            beta_a: ols_a.coefficients,
            beta_b: ols_b.coefficients,
            xa_mean,
            xb_mean,
            predictor_names: ctx.predictor_names.to_vec(),
            residuals_a: ols_a.residuals,
            residuals_b: ols_b.residuals,
            base_coeffs_a,
            base_coeffs_b,
        })
    }
}

struct HeckmanEstimator {
    selection_outcome: String,
    selection_predictors: Vec<String>,
}

impl Estimator for HeckmanEstimator {
    fn estimate(&self, ctx: &EstimationContext) -> Result<EstimationResult, OaxacaError> {
        let prepare_selection = |df_group: &DataFrame| -> Result<
            (DMatrix<f64>, DVector<f64>, DMatrix<f64>),
            OaxacaError,
        > {
            let y_sel_series = df_group.column(&self.selection_outcome)?.f64()?;
            let y_sel_vec: Vec<f64> = y_sel_series
                .into_iter()
                .map(|opt| opt.expect("Selection outcome should be clean"))
                .collect();
            let y_sel = DVector::from_vec(y_sel_vec);

            let mut x_sel_df = df_group.select(&self.selection_predictors)?;
            let intercept = Series::new("intercept".into(), vec![1.0; df_group.height()]);
            x_sel_df.with_column(intercept)?;
            let mut cols = vec!["intercept".to_string()];
            cols.extend(self.selection_predictors.clone());
            let x_sel_df = x_sel_df.select(&cols)?;

            let x_sel_mat = x_sel_df.to_ndarray::<Float64Type>(IndexOrder::Fortran)?;
            let x_sel_vec: Vec<f64> = x_sel_mat.iter().copied().collect();
            let x_sel = DMatrix::from_row_slice(x_sel_df.height(), x_sel_df.width(), &x_sel_vec);

            let mask = df_group
                .column(&self.selection_outcome)?
                .as_materialized_series()
                .equal(1)?;
            let df_subset = df_group.filter(&mask)?;

            let mut x_sel_sub_df = df_subset.select(&self.selection_predictors)?;
            x_sel_sub_df.with_column(Series::new(
                "intercept".into(),
                vec![1.0; df_subset.height()],
            ))?;
            let x_sel_sub_df = x_sel_sub_df.select(&cols)?;

            let x_sel_sub_mat = x_sel_sub_df.to_ndarray::<Float64Type>(IndexOrder::Fortran)?;
            let x_sel_sub_vec: Vec<f64> = x_sel_sub_mat.iter().copied().collect();
            let x_sel_sub = DMatrix::from_row_slice(
                x_sel_sub_df.height(),
                x_sel_sub_df.width(),
                &x_sel_sub_vec,
            );

            Ok((x_sel, y_sel, x_sel_sub))
        };

        let (x_sel_a, y_sel_a, x_sel_sub_a) = prepare_selection(ctx.df_a)?;
        let (x_sel_b, y_sel_b, x_sel_sub_b) = prepare_selection(ctx.df_b)?;

        let filter_outcome_data = |x: &DMatrix<f64>,
                                   y: &DVector<f64>,
                                   df: &DataFrame|
         -> Result<(DMatrix<f64>, DVector<f64>), OaxacaError> {
            let mask = df
                .column(&self.selection_outcome)?
                .as_materialized_series()
                .equal(1)?;
            let mut rows = Vec::new();
            let mut y_vals = Vec::new();
            for i in 0..df.height() {
                if mask.get(i) == Some(true) {
                    rows.push(x.row(i).into_owned());
                    y_vals.push(y[i]);
                }
            }
            if rows.is_empty() {
                return Err(OaxacaError::InvalidGroupVariable(
                    "No observed outcomes in group".to_string(),
                ));
            }
            let x_filtered = DMatrix::from_rows(&rows);
            let y_filtered = DVector::from_vec(y_vals);
            Ok((x_filtered, y_filtered))
        };

        let (x_a_filt, y_a_filt) = filter_outcome_data(ctx.x_a, ctx.y_a, ctx.df_a)?;
        let (x_b_filt, y_b_filt) = filter_outcome_data(ctx.x_b, ctx.y_b, ctx.df_b)?;

        let res_a = heckman_two_step(&y_sel_a, &x_sel_a, &y_a_filt, &x_a_filt, &x_sel_sub_a)?;
        let res_b = heckman_two_step(&y_sel_b, &x_sel_b, &y_b_filt, &x_b_filt, &x_sel_sub_b)?;

        let mut beta_a = res_a.outcome_coeffs;
        let mut beta_b = res_b.outcome_coeffs;

        let k = beta_a.len();
        beta_a = beta_a.insert_row(k, res_a.imr_coeff);
        beta_b = beta_b.insert_row(k, res_b.imr_coeff);

        let mut xa_mean = x_a_filt.row_mean().transpose();
        let mut xb_mean = x_b_filt.row_mean().transpose();

        let imr_mean_a = res_a.imr.mean();
        let imr_mean_b = res_b.imr.mean();

        let k_x = xa_mean.len();
        xa_mean = xa_mean.insert_row(k_x, imr_mean_a);
        xb_mean = xb_mean.insert_row(k_x, imr_mean_b);

        let mut final_names = ctx.predictor_names.to_vec();
        final_names.push("IMR".to_string());

        let residuals_a = DVector::zeros(y_a_filt.len());
        let residuals_b = DVector::zeros(y_b_filt.len());

        Ok(EstimationResult {
            beta_a,
            beta_b,
            xa_mean,
            xb_mean,
            predictor_names: final_names,
            residuals_a,
            residuals_b,
            base_coeffs_a: HashMap::new(),
            base_coeffs_b: HashMap::new(),
        })
    }
}
impl OaxacaBuilder {
    /// Creates a new `OaxacaBuilder`.
    ///
    /// # Arguments
    ///
    /// * `dataframe` - A `polars::DataFrame` containing the data for the analysis.
    /// * `outcome` - The name of the column representing the outcome variable (e.g., "wage").
    /// * `group` - The name of the column that divides the data into two groups (e.g., "gender").
    /// * `reference_group` - The value within the `group` column that identifies the reference group (the lower-outcome group, or Group B).
    pub fn new(dataframe: DataFrame, outcome: &str, group: &str, reference_group: &str) -> Self {
        Self {
            dataframe,
            outcome: outcome.to_string(),
            predictors: Vec::new(),
            categorical_predictors: Vec::new(),
            group: group.to_string(),
            reference_group: reference_group.to_string(),
            bootstrap_reps: 100,
            reference_coeffs: ReferenceCoefficients::GroupA,
            normalization_vars: Vec::new(),
            weights_col: None,
            selection_outcome: None,
            selection_predictors: Vec::new(),
        }
    }

    /// Creates a new `OaxacaBuilder` using an R-style formula.
    ///
    /// # Arguments
    ///
    /// * `dataframe` - The Polars DataFrame containing the data.
    /// * `formula` - A string representing the model formula (e.g., "wage ~ education + experience + C(sector)").
    /// * `group` - The name of the column defining the two groups.
    /// * `reference_group` - The value in the `group` column representing the reference group (Group B).
    pub fn from_formula(
        dataframe: DataFrame,
        formula: &str,
        group: &str,
        reference_group: &str,
    ) -> Result<Self, OaxacaError> {
        let parsed_formula = Formula::parse(formula)?;
        Ok(Self {
            dataframe,
            outcome: parsed_formula.outcome,
            predictors: parsed_formula.predictors,
            categorical_predictors: parsed_formula.categorical_predictors,
            group: group.to_string(),
            reference_group: reference_group.to_string(),
            bootstrap_reps: 100,
            reference_coeffs: ReferenceCoefficients::GroupA,
            normalization_vars: Vec::new(),
            weights_col: None,
            selection_outcome: None,
            selection_predictors: Vec::new(),
        })
    }

    /// Sets the reference coefficients for the decomposition.
    ///
    /// The default is `ReferenceCoefficients::GroupB`.
    pub fn reference_coefficients(&mut self, reference: ReferenceCoefficients) -> &mut Self {
        self.reference_coeffs = reference;
        self
    }

    /// Sets the predictor variables for the model.
    ///
    /// # Arguments
    ///
    /// * `predictors` - A slice of strings representing the column names of the predictor variables.
    pub fn predictors(&mut self, predictors: &[&str]) -> &mut Self {
        self.predictors = predictors.iter().map(|s| s.to_string()).collect();
        self
    }

    /// Sets the categorical predictor variables for the model.
    ///
    /// # Arguments
    ///
    /// * `predictors` - A slice of strings representing the column names of the categorical predictor variables.
    pub fn categorical_predictors(&mut self, predictors: &[&str]) -> &mut Self {
        self.categorical_predictors = predictors.iter().map(|s| s.to_string()).collect();
        self
    }

    /// Sets the number of bootstrap replications for standard error calculation.
    ///
    /// # Arguments
    ///
    /// * `reps` - The number of bootstrap samples to generate. Defaults to 100.
    pub fn bootstrap_reps(&mut self, reps: usize) -> &mut Self {
        self.bootstrap_reps = reps;
        self
    }

    /// Sets the categorical variables for which to apply coefficient normalization.
    ///
    /// # Arguments
    ///
    /// * `vars` - A slice of strings representing the column names of the categorical variables to normalize.
    pub fn normalize(&mut self, vars: &[&str]) -> &mut Self {
        self.normalization_vars = vars.iter().map(|s| s.to_string()).collect();
        self
    }

    /// Sets the column name for sample weights.
    ///
    /// # Arguments
    ///
    /// * `weights` - The name of the column containing sample weights.
    pub fn weights(&mut self, weights: &str) -> &mut Self {
        self.weights_col = Some(weights.to_string());
        self
    }

    /// Configures the Heckman selection model.
    ///
    /// # Arguments
    ///
    /// * `outcome` - The binary selection variable (e.g., "employed").
    /// * `predictors` - The predictors for the selection equation (should include exclusion restriction).
    pub fn heckman_selection(&mut self, outcome: &str, predictors: &[&str]) -> &mut Self {
        self.selection_outcome = Some(outcome.to_string());
        self.selection_predictors = predictors.iter().map(|s| s.to_string()).collect();
        self
    }

    /// Exposes the internal data matrices for advanced usage (e.g., optimization).
    /// This method prepares the data (creating dummies, etc.) and returns the matrices for Group A and Group B.
    /// Returns: (X_A, y_A, X_B, y_B, predictor_names)
    pub fn get_data_matrices(
        &self,
    ) -> Result<
        (
            DMatrix<f64>,
            DVector<f64>,
            DMatrix<f64>,
            DVector<f64>,
            Vec<String>,
        ),
        OaxacaError,
    > {
        let df_dirty = self.dataframe.clone();
        let mut df = self.clean_dataframe(&df_dirty)?;

        let mut all_dummy_names = Vec::new();
        // let mut category_counts = std::collections::HashMap::new();

        if !self.categorical_predictors.is_empty() {
            for cat_pred in &self.categorical_predictors {
                let series = df.column(cat_pred)?;
                let (dummies, _, _) =
                    self.create_dummies_manual(series.as_materialized_series())?;
                // category_counts.insert(cat_pred.clone(), m);
                for s in dummies.get_columns() {
                    all_dummy_names.push(s.name().to_string());
                }
                df = df.hstack(dummies.get_columns())?;
            }
        }

        let unique_groups = self
            .dataframe
            .column(&self.group)?
            .unique()?
            .sort(SortOptions {
                descending: false,
                nulls_last: false,
                ..Default::default()
            })?;
        if unique_groups.len() < 2 {
            return Err(OaxacaError::InvalidGroupVariable(
                "Not enough groups for comparison".to_string(),
            ));
        }

        let group_b_name = self.reference_group.as_str();
        let group_a_name_temp = unique_groups
            .str()?
            .get(0)
            .unwrap_or(self.reference_group.as_str());
        let group_a_name = if group_a_name_temp == group_b_name {
            unique_groups.str()?.get(1).unwrap_or("")
        } else {
            group_a_name_temp
        };

        let df_a = df.filter(
            &df.column(&self.group)?
                .as_materialized_series()
                .equal(group_a_name)?,
        )?;
        let df_b = df.filter(
            &df.column(&self.group)?
                .as_materialized_series()
                .equal(group_b_name)?,
        )?;

        let (x_a, y_a, _, predictor_names) = self.prepare_data(&df_a, &all_dummy_names, &[])?;
        let (x_b, y_b, _, _) = self.prepare_data(&df_b, &all_dummy_names, &[])?;

        Ok((x_a, y_a, x_b, y_b, predictor_names))
    }

    fn prepare_data(
        &self,
        df: &DataFrame,
        all_dummy_names: &[String],
        extra_predictors: &[String],
    ) -> Result<
        (
            DMatrix<f64>,
            DVector<f64>,
            Option<DVector<f64>>,
            Vec<String>,
        ),
        OaxacaError,
    > {
        let y_series = df.column(&self.outcome)?.f64()?;
        // Safe to unwrap because we ran clean_dataframe
        let y_vec: Vec<f64> = y_series
            .into_iter()
            .map(|opt| opt.expect("Null values should have been dropped"))
            .collect();
        let y = DVector::from_vec(y_vec);

        let mut current_predictors = self.predictors.clone();
        current_predictors.extend_from_slice(extra_predictors);

        let mut final_predictors: Vec<String> = vec!["intercept".to_string()];
        final_predictors.extend_from_slice(&current_predictors);
        final_predictors.extend_from_slice(all_dummy_names);

        let mut x_df = df.select(&current_predictors)?;
        let intercept_series = Series::new("intercept".into(), vec![1.0; df.height()]);
        x_df.with_column(intercept_series)?;

        for name in all_dummy_names {
            if df
                .get_column_names()
                .iter()
                .any(|s| s.as_str() == name.as_str())
            {
                x_df.with_column(df.column(name)?.clone())?;
            } else {
                let zero_series = Series::new(name.into(), vec![0.0; df.height()]);
                x_df.with_column(zero_series)?;
            }
        }

        let x_df_selected = x_df.select(&final_predictors)?;
        let x_matrix = x_df_selected.to_ndarray::<Float64Type>(IndexOrder::Fortran)?;
        let x_vec: Vec<f64> = x_matrix.iter().copied().collect();
        let final_names = x_df_selected
            .get_column_names()
            .iter()
            .map(|s| s.to_string())
            .collect();

        let weights = if let Some(w_col) = &self.weights_col {
            let w_series = df.column(w_col)?.f64()?;
            let w_vec: Vec<f64> = w_series
                .into_iter()
                .map(|opt| opt.expect("Null weights should have been dropped"))
                .collect();
            Some(DVector::from_vec(w_vec))
        } else {
            None
        };

        Ok((
            DMatrix::from_row_slice(x_df_selected.height(), x_df_selected.width(), &x_vec),
            y,
            weights,
            final_names,
        ))
    }

    fn create_dummies_manual(
        &self,
        series: &Series,
    ) -> Result<(DataFrame, usize, String), OaxacaError> {
        let unique_vals = series.unique()?.sort(SortOptions {
            descending: false,
            nulls_last: false,
            ..Default::default()
        })?;
        let m = unique_vals.len();
        let mut dummy_vars: Vec<Series> = Vec::new();

        let reference_val = if let Some(s) = unique_vals.str()?.get(0) {
            s
        } else {
            return Err(OaxacaError::InvalidGroupVariable(format!(
                "Could not get reference category for {}",
                series.name()
            )));
        };
        let reference_name = format!("{}_{}", series.name(), reference_val);

        for val in unique_vals.str()?.into_iter().flatten().skip(1) {
            // Skip the first category as the reference
            let dummy_name = format!("{}_{}", series.name(), val);
            let ca = series.equal(val)?;
            let mut dummy_series = ca.into_series();
            dummy_series = dummy_series.cast(&DataType::Float64)?;
            dummy_series.rename(dummy_name.as_str().into());
            dummy_vars.push(dummy_series);
        }

        Ok((
            DataFrame::new(dummy_vars.into_iter().map(Column::Series).collect())
                .map_err(OaxacaError::from)?,
            m,
            reference_name,
        ))
    }

    fn run_single_pass(
        &self,
        df: &DataFrame,
        all_dummy_names: &[String],
        category_counts: &std::collections::HashMap<String, usize>,
        base_categories: &std::collections::HashMap<String, String>,
    ) -> Result<SinglePassResult, OaxacaError> {
        let unique_groups = df.column(&self.group)?.unique()?.sort(SortOptions {
            descending: false,
            nulls_last: false,
            ..Default::default()
        })?;
        if unique_groups.len() < 2 {
            return Err(OaxacaError::InvalidGroupVariable(
                "Not enough groups for comparison".to_string(),
            ));
        }

        let group_b_name = self.reference_group.as_str();
        let group_a_name = unique_groups
            .str()?
            .get(0)
            .unwrap_or(self.reference_group.as_str());
        let group_a_name = if group_a_name == group_b_name {
            unique_groups.str()?.get(1).unwrap_or("")
        } else {
            group_a_name
        };

        let df_a = df.filter(
            &df.column(&self.group)?
                .as_materialized_series()
                .equal(group_a_name)?,
        )?;
        let df_b = df.filter(
            &df.column(&self.group)?
                .as_materialized_series()
                .equal(group_b_name)?,
        )?;
        if df_a.height() == 0 || df_b.height() == 0 {
            return Err(OaxacaError::InvalidGroupVariable(
                "One group has no data".to_string(),
            ));
        }

        let (x_a, y_a, w_a, predictor_names) = self.prepare_data(&df_a, all_dummy_names, &[])?;
        let (x_b, y_b, w_b, _) = self.prepare_data(&df_b, all_dummy_names, &[])?;

        let ctx = EstimationContext {
            df_a: &df_a,
            df_b: &df_b,
            x_a: &x_a,
            y_a: &y_a,
            w_a: &w_a,
            x_b: &x_b,
            y_b: &y_b,
            w_b: &w_b,
            predictor_names: &predictor_names,
            category_counts,
        };

        let estimator: Box<dyn Estimator> = if let Some(sel_outcome) = &self.selection_outcome {
            Box::new(HeckmanEstimator {
                selection_outcome: sel_outcome.clone(),
                selection_predictors: self.selection_predictors.clone(),
            })
        } else {
            Box::new(OlsEstimator {
                normalization_vars: self.normalization_vars.clone(),
            })
        };

        let result = estimator.estimate(&ctx)?;

        // ... Calculate beta_star and decompositions ...
        let beta_a = &result.beta_a;
        let beta_b = &result.beta_b;
        let xa_mean = result.xa_mean;
        let xb_mean = result.xb_mean;
        let final_predictor_names = result.predictor_names;
        let residuals_a = result.residuals_a;
        let residuals_b = result.residuals_b;
        let base_coeffs_a = result.base_coeffs_a;
        let base_coeffs_b = result.base_coeffs_b;

        let mut base_coeffs_star = std::collections::HashMap::new();
        let beta_star_owned: DVector<f64>;
        let beta_star: &DVector<f64> = match self.reference_coeffs {
            ReferenceCoefficients::GroupA => {
                base_coeffs_star = base_coeffs_a.clone();
                beta_a
            }
            ReferenceCoefficients::GroupB => {
                base_coeffs_star = base_coeffs_b.clone();
                beta_b
            }
            ReferenceCoefficients::Pooled | ReferenceCoefficients::Neumark => {
                let mut df_pooled = df_a.vstack(&df_b)?;
                let group_indicator = Series::new(
                    "group_indicator".into(),
                    df_pooled
                        .column(&self.group)?
                        .as_materialized_series()
                        .equal(group_a_name)?
                        .into_series()
                        .cast(&DataType::Float64)?,
                );
                df_pooled.with_column(group_indicator)?;

                let (x_pooled, y_pooled, w_pooled, pooled_predictor_names) = self.prepare_data(
                    &df_pooled,
                    all_dummy_names,
                    &["group_indicator".to_string()],
                )?;

                let mut ols_pooled = ols(&y_pooled, &x_pooled, w_pooled.as_ref())?;

                if !self.normalization_vars.is_empty() {
                    let n_a = df_a.height() as f64;
                    let n_b = df_b.height() as f64;
                    let x_pool_mean = (xa_mean.clone() * n_a + xb_mean.clone() * n_b) / (n_a + n_b);
                    base_coeffs_star = normalize_categorical_coefficients(
                        &mut ols_pooled,
                        &pooled_predictor_names,
                        &self.normalization_vars,
                        &x_pool_mean,
                        category_counts,
                    );
                }
                let group_indicator_idx = pooled_predictor_names
                    .iter()
                    .position(|r| r == "group_indicator")
                    .ok_or_else(|| {
                        OaxacaError::NalgebraError(
                            "group_indicator not found in pooled model predictors".to_string(),
                        )
                    })?;
                beta_star_owned = ols_pooled.coefficients.remove_row(group_indicator_idx);
                &beta_star_owned
            }
            ReferenceCoefficients::Weighted | ReferenceCoefficients::Cotton => {
                let n_a = if let Some(w) = &w_a {
                    w.sum()
                } else {
                    df_a.height() as f64
                };
                let n_b = if let Some(w) = &w_b {
                    w.sum()
                } else {
                    df_b.height() as f64
                };
                let total_n = n_a + n_b;
                if total_n == 0.0 {
                    return Err(OaxacaError::InvalidGroupVariable(
                        "No data in groups for weighted coefficients.".to_string(),
                    ));
                }
                let weight_a = n_a / total_n;
                let weight_b = 1.0 - weight_a;
                if !self.normalization_vars.is_empty() {
                    for var in &self.normalization_vars {
                        let coeff_a = base_coeffs_a.get(var).unwrap_or(&0.0);
                        let coeff_b = base_coeffs_b.get(var).unwrap_or(&0.0);
                        base_coeffs_star
                            .insert(var.clone(), coeff_a * weight_a + coeff_b * weight_b);
                    }
                }
                beta_star_owned = beta_a * weight_a + beta_b * weight_b;
                &beta_star_owned
            }
        };

        let three_fold = three_fold_decomposition(&xa_mean, &xb_mean, beta_a, beta_b);
        let mut two_fold = two_fold_decomposition(&xa_mean, &xb_mean, beta_a, beta_b, beta_star);
        let (mut detailed_explained, mut detailed_unexplained) = detailed_decomposition(
            &xa_mean,
            &xb_mean,
            beta_a,
            beta_b,
            beta_star,
            &final_predictor_names,
        );

        if !self.normalization_vars.is_empty() && self.selection_outcome.is_none() {
            for var in &self.normalization_vars {
                let base_dummy_name = if let Some(name) = base_categories.get(var) {
                    name
                } else {
                    continue;
                };

                let dummy_indices: Vec<usize> = final_predictor_names
                    .iter()
                    .enumerate()
                    .filter(|(_, name)| name.starts_with(&format!("{}_", var)))
                    .map(|(i, _)| i)
                    .collect();

                let xa_mean_base = 1.0 - dummy_indices.iter().map(|&i| xa_mean[i]).sum::<f64>();
                let xb_mean_base = 1.0 - dummy_indices.iter().map(|&i| xb_mean[i]).sum::<f64>();

                let beta_a_base = base_coeffs_a.get(var).cloned().unwrap_or(0.0);
                let beta_b_base = base_coeffs_b.get(var).cloned().unwrap_or(0.0);
                let beta_star_base = base_coeffs_star.get(var).cloned().unwrap_or(0.0);

                let contribution_unexplained = xa_mean_base * (beta_a_base - beta_star_base)
                    + xb_mean_base * (beta_star_base - beta_b_base);

                let contribution_explained = (xa_mean_base - xb_mean_base) * beta_star_base;

                detailed_unexplained.push(DetailedComponent {
                    variable_name: base_dummy_name.clone(),
                    contribution: contribution_unexplained,
                });

                detailed_explained.push(DetailedComponent {
                    variable_name: base_dummy_name.clone(),
                    contribution: contribution_explained,
                });

                two_fold.explained += contribution_explained;
                two_fold.unexplained += contribution_unexplained;
            }
        }

        let total_gap = if let Some(w) = &w_a {
            y_a.dot(w) / w.sum()
        } else {
            y_a.mean()
        } - if let Some(w) = &w_b {
            y_b.dot(w) / w.sum()
        } else {
            y_b.mean()
        };

        Ok(SinglePassResult {
            three_fold,
            two_fold,
            detailed_explained,
            detailed_unexplained,
            total_gap,
            residuals_a,
            residuals_b,
            xa_mean: xa_mean.clone(),
            xb_mean: xb_mean.clone(),
            beta_star: beta_star.clone(),
        })
    }

    /// Performs a RIF-Regression decomposition for a specific quantile.
    ///
    /// This method transforms the outcome variable into its Recentered Influence Function (RIF)
    /// for each group separately and then performs the standard Oaxaca-Blinder decomposition
    /// on the transformed variable. This allows for decomposing the difference in quantiles
    /// (e.g., the 90th percentile gap) into explained and unexplained components.
    ///
    /// # Arguments
    ///
    /// * `quantile` - The target quantile (e.g., 0.9 for the 90th percentile).
    pub fn decompose_quantile(&self, quantile: f64) -> Result<OaxacaResults, OaxacaError> {
        // 1. Clean data first to ensure quantiles are calculated on non-null data
        let df_dirty = self.dataframe.clone();
        let df = self.clean_dataframe(&df_dirty)?;

        // 2. Split data into groups
        let unique_groups = df.column(&self.group)?.unique()?.sort(SortOptions {
            descending: false,
            nulls_last: false,
            ..Default::default()
        })?;
        if unique_groups.len() < 2 {
            return Err(OaxacaError::InvalidGroupVariable(
                "Not enough groups".to_string(),
            ));
        }

        let group_b_name = self.reference_group.as_str();
        let group_a_name_temp = unique_groups
            .str()?
            .get(0)
            .unwrap_or(self.reference_group.as_str());
        let group_a_name = if group_a_name_temp == group_b_name {
            unique_groups.str()?.get(1).unwrap_or("")
        } else {
            group_a_name_temp
        };

        let df_a = df.filter(
            &df.column(&self.group)?
                .as_materialized_series()
                .equal(group_a_name)?,
        )?;
        let df_b = df.filter(
            &df.column(&self.group)?
                .as_materialized_series()
                .equal(group_b_name)?,
        )?;

        // 3. Calculate RIF for each group
        let rif_a = calculate_rif(
            df_a.column(&self.outcome)?.as_materialized_series(),
            quantile,
        )
        .map_err(OaxacaError::PolarsError)?;
        let rif_b = calculate_rif(
            df_b.column(&self.outcome)?.as_materialized_series(),
            quantile,
        )
        .map_err(OaxacaError::PolarsError)?;

        // 4. Replace outcome with RIF
        let mut df_a_mod = df_a.clone();
        df_a_mod.with_column(rif_a)?;

        let mut df_b_mod = df_b.clone();
        df_b_mod.with_column(rif_b)?;

        // 5. Combine back
        let df_mod = df_a_mod.vstack(&df_b_mod)?;

        // 6. Create new builder and run
        let mut builder =
            OaxacaBuilder::new(df_mod, &self.outcome, &self.group, &self.reference_group);
        builder
            .predictors(
                &self
                    .predictors
                    .iter()
                    .map(|s| s.as_str())
                    .collect::<Vec<_>>(),
            )
            .categorical_predictors(
                &self
                    .categorical_predictors
                    .iter()
                    .map(|s| s.as_str())
                    .collect::<Vec<_>>(),
            )
            .bootstrap_reps(self.bootstrap_reps)
            .reference_coefficients(self.reference_coeffs.clone())
            .normalize(
                &self
                    .normalization_vars
                    .iter()
                    .map(|s| s.as_str())
                    .collect::<Vec<_>>(),
            );

        if let Some(w) = &self.weights_col {
            builder.weights(w);
        }

        builder.run()
    }

    /// Helper to drop rows with missing values in relevant columns.
    fn clean_dataframe(&self, df: &DataFrame) -> Result<DataFrame, OaxacaError> {
        let mut cols = vec![self.outcome.clone(), self.group.clone()];
        cols.extend(self.predictors.clone());
        cols.extend(self.categorical_predictors.clone());

        if let Some(w) = &self.weights_col {
            cols.push(w.to_string());
        }
        if let Some(sel_out) = &self.selection_outcome {
            cols.push(sel_out.to_string());
        }
        cols.extend(self.selection_predictors.clone());

        // Ensure all columns exist before trying to drop nulls on them
        for c in &cols {
            if df.column(c).is_err() {
                return Err(OaxacaError::ColumnNotFound(c.clone()));
            }
        }

        let clean_df = df
            .drop_nulls(Some(&cols))
            .map_err(OaxacaError::PolarsError)?;
        Ok(clean_df)
    }

    /// Executes the Oaxaca-Blinder decomposition.
    pub fn run(&self) -> Result<OaxacaResults, OaxacaError> {
        let df_dirty = self.dataframe.clone();
        let mut df = self.clean_dataframe(&df_dirty)?;

        let mut all_dummy_names = Vec::new();
        let mut category_counts = std::collections::HashMap::new();
        let mut base_categories = std::collections::HashMap::new();
        if !self.categorical_predictors.is_empty() {
            for cat_pred in &self.categorical_predictors {
                let series = df.column(cat_pred)?;
                let (dummies, m, base_name) =
                    self.create_dummies_manual(series.as_materialized_series())?;
                category_counts.insert(cat_pred.clone(), m);
                base_categories.insert(cat_pred.clone(), base_name);
                for s in dummies.get_columns() {
                    all_dummy_names.push(s.name().to_string());
                }
                df = df.hstack(dummies.get_columns())?;
            }
        }

        let unique_groups = self
            .dataframe
            .column(&self.group)?
            .unique()?
            .sort(SortOptions {
                descending: false,
                nulls_last: false,
                ..Default::default()
            })?;
        let group_b_name = self.reference_group.as_str();
        let group_a_name_temp = unique_groups
            .str()?
            .get(0)
            .unwrap_or(self.reference_group.as_str());
        let group_a_name = if group_a_name_temp == group_b_name {
            unique_groups.str()?.get(1).unwrap_or("")
        } else {
            group_a_name_temp
        };

        use rayon::prelude::*;

        let point_estimates =
            self.run_single_pass(&df, &all_dummy_names, &category_counts, &base_categories)?;

        let group_a_name_owned = group_a_name.to_string();
        let group_b_name_owned = group_b_name.to_string();

        let bootstrap_results: Vec<SinglePassResult> = (0..self.bootstrap_reps)
            .into_par_iter()
            .filter_map(|_| {
                // Stratified sampling: Sample from Group A and Group B separately
                let df_a = df
                    .filter(
                        &df.column(&self.group)
                            .ok()?
                            .as_materialized_series()
                            .equal(group_a_name_owned.as_str())
                            .ok()?,
                    )
                    .ok()?;
                let df_b = df
                    .filter(
                        &df.column(&self.group)
                            .ok()?
                            .as_materialized_series()
                            .equal(group_b_name_owned.as_str())
                            .ok()?,
                    )
                    .ok()?;

                let sample_a = df_a
                    .sample_n_literal(df_a.height(), true, false, None)
                    .ok()?;
                let sample_b = df_b
                    .sample_n_literal(df_b.height(), true, false, None)
                    .ok()?;

                let sample_df = sample_a.vstack(&sample_b).ok()?;

                self.run_single_pass(
                    &sample_df,
                    &all_dummy_names,
                    &category_counts,
                    &base_categories,
                )
                .ok()
            })
            .collect();

        let successful_bootstraps = bootstrap_results.len();
        if successful_bootstraps < self.bootstrap_reps {
            eprintln!(
                "Warning: {} out of {} bootstrap replications failed and were discarded. The analysis is based on {} successful replications.",
                self.bootstrap_reps - successful_bootstraps, self.bootstrap_reps, successful_bootstraps
            );
        }

        let process_component = |name: &str, point: f64, estimates: Vec<f64>| {
            let (std_err, p_value, (ci_lower, ci_upper)) = bootstrap_stats(&estimates, point);
<<<<<<< HEAD
            ComponentResult {
                name: name.to_string(),
                estimate: point,
                std_err,
                p_value,
                ci_lower,
                ci_upper,
            }
=======
            let t_stat = if std_err.abs() > 1e-9 { point / std_err } else { 0.0 };
            ComponentResult { name: name.to_string(), estimate: point, std_err, t_stat, p_value, ci_lower, ci_upper }
>>>>>>> dad2a2c0
        };

        let two_fold_agg = vec![
            process_component(
                "explained",
                point_estimates.two_fold.explained,
                bootstrap_results
                    .iter()
                    .map(|r| r.two_fold.explained)
                    .collect(),
            ),
            process_component(
                "unexplained",
                point_estimates.two_fold.unexplained,
                bootstrap_results
                    .iter()
                    .map(|r| r.two_fold.unexplained)
                    .collect(),
            ),
        ];
        let three_fold_agg = vec![
            process_component(
                "endowments",
                point_estimates.three_fold.endowments,
                bootstrap_results
                    .iter()
                    .map(|r| r.three_fold.endowments)
                    .collect(),
            ),
            process_component(
                "coefficients",
                point_estimates.three_fold.coefficients,
                bootstrap_results
                    .iter()
                    .map(|r| r.three_fold.coefficients)
                    .collect(),
            ),
            process_component(
                "interaction",
                point_estimates.three_fold.interaction,
                bootstrap_results
                    .iter()
                    .map(|r| r.three_fold.interaction)
                    .collect(),
            ),
        ];

        let detailed_explained = self.process_detailed_components(
            &point_estimates.detailed_explained,
            &bootstrap_results,
            |r| &r.detailed_explained,
            &process_component,
        );
        let detailed_unexplained = self.process_detailed_components(
            &point_estimates.detailed_unexplained,
            &bootstrap_results,
            |r| &r.detailed_unexplained,
            &process_component,
        );

        Ok(OaxacaResults {
            total_gap: point_estimates.total_gap,
            two_fold: TwoFoldResults {
                aggregate: two_fold_agg,
                detailed_explained,
                detailed_unexplained,
            },
            three_fold: DecompositionDetail {
                aggregate: three_fold_agg,
                detailed: Vec::new(),
            },
            n_a: df
                .filter(
                    &df.column(&self.group)?
                        .as_materialized_series()
                        .equal(group_a_name)?,
                )?
                .height(),
            n_b: df
                .filter(
                    &df.column(&self.group)?
                        .as_materialized_series()
                        .equal(group_b_name)?,
                )?
                .height(),
            residuals: point_estimates.residuals_b.iter().copied().collect(),
            xa_mean: point_estimates.xa_mean,
            xb_mean: point_estimates.xb_mean,
            beta_star: point_estimates.beta_star,
        })
    }

    fn process_detailed_components<'a, F>(
        &self,
        point_components: &[DetailedComponent],
        bootstrap_results: &'a [SinglePassResult],
        extract_fn: F,
        process_component: &dyn Fn(&str, f64, Vec<f64>) -> ComponentResult,
    ) -> Vec<ComponentResult>
    where
        F: Fn(&'a SinglePassResult) -> &'a Vec<DetailedComponent> + Sync,
    {
        let mut bootstrap_map: HashMap<String, Vec<f64>> = HashMap::new();
        for r in bootstrap_results.iter() {
            for comp in extract_fn(r) {
                bootstrap_map
                    .entry(comp.variable_name.clone())
                    .or_default()
                    .push(comp.contribution);
            }
        }

        point_components
            .iter()
            .map(|comp| {
                let estimates = bootstrap_map
                    .get(&comp.variable_name)
                    .cloned()
                    .unwrap_or_else(Vec::new);
                process_component(&comp.variable_name, comp.contribution, estimates)
            })
            .collect()
    }
}

/// Holds results for the two-fold decomposition, including detailed components.
#[derive(Debug, Getters, Serialize)]
#[getset(get = "pub")]
pub struct TwoFoldResults {
    /// Aggregate results for the explained and unexplained components.
    aggregate: Vec<ComponentResult>,
    /// Detailed results for the explained component, broken down by variable.
    detailed_explained: Vec<ComponentResult>,
    /// Detailed results for the unexplained component, broken down by variable.
    detailed_unexplained: Vec<ComponentResult>,
}

/// Holds all the results from the Oaxaca-Blinder decomposition.
#[derive(Debug, Getters, Serialize)]
#[getset(get = "pub")]
pub struct OaxacaResults {
    /// The total difference in the mean outcome between the two groups.
    total_gap: f64,
    /// The results of the two-fold decomposition.
    two_fold: TwoFoldResults,
    /// The results of the three-fold decomposition.
    three_fold: DecompositionDetail,
    /// The number of observations in the advantaged group (Group A).
    n_a: usize,
    /// The number of observations in the reference group (Group B).
    n_b: usize,
    /// The residuals of the reference group (Group B) from the decomposition model.
    /// These represent the "unexplained" part of the outcome for each individual.
    residuals: Vec<f64>,
    /// The mean of the predictors for Group A.
    #[serde(skip)]
    xa_mean: DVector<f64>,
    /// The mean of the predictors for Group B.
    #[serde(skip)]
    xb_mean: DVector<f64>,
    /// The reference coefficients used in the decomposition.
    #[serde(skip)]
    beta_star: DVector<f64>,
}

impl OaxacaResults {
    pub fn explained(&self) -> &ComponentResult {
        self.two_fold.aggregate().iter().find(|c| c.name == "explained").expect("Explained component not found")
    }

    pub fn unexplained(&self) -> &ComponentResult {
        self.two_fold.aggregate().iter().find(|c| c.name == "unexplained").expect("Unexplained component not found")
    }

    pub fn get_summary_table(&self) -> Vec<(&String, &ComponentResult)> {
        self.two_fold.aggregate().iter().map(|c| (&c.name, c)).collect()
    }

    pub fn get_detailed_table(&self) -> Vec<(String, f64, f64)> {
        let mut map = std::collections::HashMap::new();
        for comp in self.two_fold.detailed_explained() {
            map.entry(comp.name().clone()).or_insert((0.0, 0.0)).0 = *comp.estimate();
        }
        for comp in self.two_fold.detailed_unexplained() {
            map.entry(comp.name().clone()).or_insert((0.0, 0.0)).1 = *comp.estimate();
        }
        map.into_iter().map(|(k, (v1, v2))| (k, v1, v2)).collect()
    }

    /// Prints a formatted summary of the decomposition results to the console.
    pub fn summary(&self) {
        println!("Oaxaca-Blinder Decomposition Results");
        println!("========================================");
        println!("Group A (Advantaged): {} observations", self.n_a);
        println!("Group B (Reference):  {} observations", self.n_b);
        println!("Total Gap: {:.4}", self.total_gap);
        println!();

        let mut two_fold_table = Table::new();
        two_fold_table.set_header(vec![
            "Component",
            "Estimate",
            "Std. Err.",
            "p-value",
            "95% CI",
        ]);
        for component in self.two_fold.aggregate() {
            let ci = format!("[{:.3}, {:.3}]", component.ci_lower(), component.ci_upper());
            two_fold_table.add_row(vec![
                Cell::new(component.name()),
                Cell::new(format!("{:.4}", component.estimate())),
                Cell::new(format!("{:.4}", component.std_err())),
                Cell::new(format!("{:.4}", component.p_value())),
                Cell::new(ci),
            ]);
        }
        println!("Two-Fold Decomposition");
        println!("{}", two_fold_table);

        let mut explained_table = Table::new();
        explained_table.set_header(vec![
            "Variable",
            "Contribution",
            "Std. Err.",
            "p-value",
            "95% CI",
        ]);
        for component in self.two_fold.detailed_explained() {
            let ci = format!("[{:.3}, {:.3}]", component.ci_lower(), component.ci_upper());
            explained_table.add_row(vec![
                Cell::new(component.name()),
                Cell::new(format!("{:.4}", component.estimate())),
                Cell::new(format!("{:.4}", component.std_err())),
                Cell::new(format!("{:.4}", component.p_value())),
                Cell::new(ci),
            ]);
        }
        println!("\nDetailed Decomposition (Explained)");
        println!("{}", explained_table);

        let mut unexplained_table = Table::new();
        unexplained_table.set_header(vec![
            "Variable",
            "Contribution",
            "Std. Err.",
            "p-value",
            "95% CI",
        ]);
        for component in self.two_fold.detailed_unexplained() {
            let ci = format!("[{:.3}, {:.3}]", component.ci_lower(), component.ci_upper());
            unexplained_table.add_row(vec![
                Cell::new(component.name()),
                Cell::new(format!("{:.4}", component.estimate())),
                Cell::new(format!("{:.4}", component.std_err())),
                Cell::new(format!("{:.4}", component.p_value())),
                Cell::new(ci),
            ]);
        }
        println!("\nDetailed Decomposition (Unexplained)");
        println!("{}", unexplained_table);
    }

    /// Exports the results to a LaTeX table fragment.
    pub fn to_latex(&self) -> String {
        let mut latex = String::new();
        latex.push_str("\\begin{table}[ht]\n");
        latex.push_str("\\centering\n");
        latex.push_str("\\begin{tabular}{lcccc}\n");
        latex.push_str("\\hline\n");
        latex.push_str("Component & Estimate & Std. Err. & p-value & 95\\% CI \\\\\n");
        latex.push_str("\\hline\n");
        latex.push_str("\\multicolumn{5}{l}{\\textit{Two-Fold Decomposition}} \\\\\n");

        for component in self.two_fold.aggregate() {
            latex.push_str(&format!(
                "{} & {:.4} & {:.4} & {:.4} & [{:.3}, {:.3}] \\\\\n",
                component.name(),
                component.estimate(),
                component.std_err(),
                component.p_value(),
                component.ci_lower(),
                component.ci_upper()
            ));
        }
        latex.push_str("\\hline\n");
        latex.push_str("\\end{tabular}\n");
        latex.push_str("\\caption{Oaxaca-Blinder Decomposition Results}\n");
        latex.push_str("\\label{tab:oaxaca_results}\n");
        latex.push_str("\\end{table}\n");
        latex
    }

    /// Exports the results to a Markdown table.
    pub fn to_markdown(&self) -> String {
        let mut md = String::new();
        md.push_str("### Oaxaca-Blinder Decomposition Results\n\n");
        md.push_str("| Component | Estimate | Std. Err. | p-value | 95% CI |\n");
        md.push_str("|---|---|---|---|---|\n");

        for component in self.two_fold.aggregate() {
            md.push_str(&format!(
                "| {} | {:.4} | {:.4} | {:.4} | [{:.3}, {:.3}] |\n",
                component.name(),
                component.estimate(),
                component.std_err(),
                component.p_value(),
                component.ci_lower(),
                component.ci_upper()
            ));
        }
        md
    }

    /// Exports the results to a JSON string.
    pub fn to_json(&self) -> Result<String, serde_json::Error> {
        serde_json::to_string_pretty(self)
    }

    /// Optimizes the allocation of a remediation budget to reduce the pay gap.
    ///
    /// This method identifies the individuals in the reference group (Group B) with the largest
    /// negative unexplained residuals (i.e., those who are most underpaid relative to their
    /// observable characteristics) and calculates the necessary adjustments to bring them
    /// closer to their predicted pay, subject to the budget and target gap constraints.
    ///
    /// # Arguments
    ///
    /// * `budget` - The maximum total amount to spend on adjustments.
    /// * `target_gap` - The desired final pay gap (difference in means).
    ///
    /// # Returns
    ///
    /// A vector of `BudgetAdjustment` structs detailing who should get a raise and how much.
    pub fn optimize_budget(&self, budget: f64, target_gap: f64) -> Vec<BudgetAdjustment> {
        let current_gap = self.total_gap;
        // If the gap is already smaller than or equal to the target, no adjustments needed.
        if current_gap <= target_gap {
            return Vec::new();
        }

        let required_reduction = current_gap - target_gap;
        // Total amount needed to reduce the gap by required_reduction is required_reduction * n_b
        let total_needed = required_reduction * self.n_b as f64;

        // We can't spend more than the budget, and we don't need to spend more than total_needed.
        let effective_budget = budget.min(total_needed);

        // Identify underpaid individuals (negative residuals) in Group B
        let mut candidates: Vec<(usize, f64)> = self
            .residuals
            .iter()
            .enumerate()
            .filter(|(_, &r)| r < 0.0)
            .map(|(i, &r)| (i, r))
            .collect();

        // Sort by residual ascending (most negative first).
        // We want to fix the largest underpayments first.
        candidates.sort_by(|a, b| a.1.partial_cmp(&b.1).unwrap_or(std::cmp::Ordering::Equal));

        let mut adjustments = Vec::new();
        let mut spent = 0.0;

        for (index, residual) in candidates {
            if spent >= effective_budget {
                break;
            }

            // The maximum raise for this individual is the amount to bring their residual to 0.
            let max_raise = -residual;
            let remaining_budget = effective_budget - spent;

            // Give them the full correction or whatever is left in the budget/needed.
            let raise = if max_raise <= remaining_budget {
                max_raise
            } else {
                remaining_budget
            };

            // Avoid tiny adjustments due to floating point precision
            if raise > 1e-9 {
                adjustments.push(BudgetAdjustment {
                    index,
                    original_residual: residual,
                    adjustment: raise,
                });
                spent += raise;
            }
        }

        adjustments
    }
}

/// Represents a component of the decomposition (e.g., two-fold or three-fold).
#[derive(Debug, Getters, Serialize)]
#[getset(get = "pub")]
pub struct DecompositionDetail {
    /// Aggregate results for this decomposition component (e.g., "Explained", "Unexplained").
    aggregate: Vec<ComponentResult>,
    /// Detailed results broken down by each predictor variable.
    detailed: Vec<ComponentResult>,
}

/// Represents the calculated result for a single component or variable.
#[derive(Debug, Getters, Clone, Serialize)]
#[getset(get = "pub")]
pub struct ComponentResult {
    name: String,
    estimate: f64,
    std_err: f64,
    t_stat: f64,
    p_value: f64,
    ci_lower: f64,
    ci_upper: f64,
}

#[cfg(test)]
mod tests {
    #[test]
    fn it_works() {
        let result = 2 + 2;
        assert_eq!(result, 4);
    }
}<|MERGE_RESOLUTION|>--- conflicted
+++ resolved
@@ -1175,19 +1175,20 @@
 
         let process_component = |name: &str, point: f64, estimates: Vec<f64>| {
             let (std_err, p_value, (ci_lower, ci_upper)) = bootstrap_stats(&estimates, point);
-<<<<<<< HEAD
+            let t_stat = if std_err.abs() > 1e-9 {
+                point / std_err
+            } else {
+                0.0
+            };
             ComponentResult {
                 name: name.to_string(),
                 estimate: point,
                 std_err,
+                t_stat,
                 p_value,
                 ci_lower,
                 ci_upper,
             }
-=======
-            let t_stat = if std_err.abs() > 1e-9 { point / std_err } else { 0.0 };
-            ComponentResult { name: name.to_string(), estimate: point, std_err, t_stat, p_value, ci_lower, ci_upper }
->>>>>>> dad2a2c0
         };
 
         let two_fold_agg = vec![
@@ -1355,15 +1356,27 @@
 
 impl OaxacaResults {
     pub fn explained(&self) -> &ComponentResult {
-        self.two_fold.aggregate().iter().find(|c| c.name == "explained").expect("Explained component not found")
+        self.two_fold
+            .aggregate()
+            .iter()
+            .find(|c| c.name == "explained")
+            .expect("Explained component not found")
     }
 
     pub fn unexplained(&self) -> &ComponentResult {
-        self.two_fold.aggregate().iter().find(|c| c.name == "unexplained").expect("Unexplained component not found")
+        self.two_fold
+            .aggregate()
+            .iter()
+            .find(|c| c.name == "unexplained")
+            .expect("Unexplained component not found")
     }
 
     pub fn get_summary_table(&self) -> Vec<(&String, &ComponentResult)> {
-        self.two_fold.aggregate().iter().map(|c| (&c.name, c)).collect()
+        self.two_fold
+            .aggregate()
+            .iter()
+            .map(|c| (&c.name, c))
+            .collect()
     }
 
     pub fn get_detailed_table(&self) -> Vec<(String, f64, f64)> {
